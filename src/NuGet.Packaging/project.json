--- conflicted
+++ resolved
@@ -1,10 +1,5 @@
-<<<<<<< HEAD
-﻿{
+﻿﻿{
     "version": "3.1.0-*",
-=======
-{
-    "version": "3.0.0-*",
->>>>>>> 55d23022
     "description": "NuGet's implementation for reading nupkg package and nuspec package specification files.",
     "authors": [ "NuGet" ],
     "copyright": "Copyright .NET Foundation. All rights reserved.",
@@ -15,13 +10,9 @@
         "warningsAsErrors": true
     },
     "dependencies": {
-<<<<<<< HEAD
+        "NuGet.Common": { "type": "build", "version": "3.0.0-*" },
         "NuGet.Packaging.Core": "3.1.0-*"
-=======
-        "NuGet.Common": { "type": "build", "version": "3.0.0-*" },
-        "NuGet.Packaging.Core": "3.0.0-*",
         "NuGet.Logging": "3.0.0-*"
->>>>>>> 55d23022
     },
     "frameworks": {
         "net45": {
