--- conflicted
+++ resolved
@@ -39,9 +39,8 @@
             yield return new Lazy<INuGetResourceProvider>(() => new LocalV3FindPackageByIdResourceProvider());
             yield return new Lazy<INuGetResourceProvider>(() => new LocalV2FindPackageByIdResourceProvider());
             yield return new Lazy<INuGetResourceProvider>(() => new ListCommandResourceV3Provider());
-<<<<<<< HEAD
-            yield return new Lazy<INuGetResourceProvider>(() => new PushCommandResourceV2Provider());
-            yield return new Lazy<INuGetResourceProvider>(() => new PushCommandResourceV3Provider());
+            yield return new Lazy<INuGetResourceProvider>(() => new PackageUpdateResourceV2Provider());
+            yield return new Lazy<INuGetResourceProvider>(() => new PackageUpdateResourceV3Provider());
             yield return new Lazy<INuGetResourceProvider>(() => new DependencyInfoResourceV2FeedProvider());
             yield return new Lazy<INuGetResourceProvider>(() => new DownloadResourceV2FeedProvider());
             yield return new Lazy<INuGetResourceProvider>(() => new MetadataResourceV2FeedProvider());
@@ -51,10 +50,6 @@
             yield return new Lazy<INuGetResourceProvider>(() => new UIMetadataResourceV3Provider());
             yield return new Lazy<INuGetResourceProvider>(() => new AutoCompleteResourceV2FeedProvider());
             yield return new Lazy<INuGetResourceProvider>(() => new AutoCompleteResourceV3Provider());
-=======
-            yield return new Lazy<INuGetResourceProvider>(() => new PackageUpdateResourceV2Provider());
-            yield return new Lazy<INuGetResourceProvider>(() => new PackageUpdateResourceV3Provider());
->>>>>>> 363fdc4d
             yield break;
         }
     }
